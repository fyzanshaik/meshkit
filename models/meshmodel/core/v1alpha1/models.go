--- conflicted
+++ resolved
@@ -53,16 +53,10 @@
 	Name            string                     `json:"name"`
 	Version         string                     `json:"version"`
 	DisplayName     string                     `json:"displayName" gorm:"modelDisplayName"`
-<<<<<<< HEAD
 	Status          ModelStatus                `json:"status" gorm:"status"`
-	HostName        string                     `json:"hostname"`
-	HostID          uuid.UUID                  `json:"hostID"`
-	DisplayHostName string                     `json:"displayhostname"`
-=======
 	HostName        string                     `json:"hostname,omitempty"`
 	HostID          uuid.UUID                  `json:"hostID,omitempty"`
 	DisplayHostName string                     `json:"displayhostname,omitempty"`
->>>>>>> 550a9fbd
 	Category        Category                   `json:"category"`
 	Metadata        map[string]interface{}     `json:"metadata" yaml:"modelMetadata"`
 	Components      []ComponentDefinitionDB    `json:"components"`
