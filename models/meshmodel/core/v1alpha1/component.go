--- conflicted
+++ resolved
@@ -72,29 +72,9 @@
 	if err != nil {
 		return uuid.UUID{}, err
 	}
-<<<<<<< HEAD
-=======
 	if !emptySchemaCheck(c.Schema) {
 		c.Metadata["hasInvalidSchema"] = true
 	}
-	modelID := uuid.NewSHA1(uuid.UUID{}, byt)
-	var model Model
-	modelCreationLock.Lock()
-	err = db.First(&model, "id = ?", modelID).Error
-	if err != nil && err != gorm.ErrRecordNotFound {
-		return uuid.UUID{}, err
-	}
-	if model.ID == tempModelID || err == gorm.ErrRecordNotFound { //The model is already not present and needs to be inserted
-		model = c.Model
-		model.ID = modelID
-		err = db.Create(&model).Error
-		if err != nil {
-			modelCreationLock.Unlock()
-			return uuid.UUID{}, err
-		}
-	}
-	modelCreationLock.Unlock()
->>>>>>> d436c632
 	cdb := c.GetComponentDefinitionDB()
 	cdb.ModelID = mid
 	err = db.Create(&cdb).Error
@@ -155,15 +135,12 @@
 		fmt.Println(err.Error()) //for debugging
 	}
 	for _, cm := range componentDefinitionsWithModel {
-<<<<<<< HEAD
-		c = append(c, cm.ComponentDefinitionDB.GetComponentDefinition(cm.ModelDB.GetModel(cm.CategoryDB.GetCategory(db))))
-=======
 		if f.Trim {
 			cm.Schema = ""
 		}
-		c = append(c, cm.ComponentDefinitionDB.GetComponentDefinition(cm.Model))
->>>>>>> d436c632
+		c = append(c, cm.ComponentDefinitionDB.GetComponentDefinition(cm.ModelDB.GetModel(cm.CategoryDB.GetCategory(db))))
 	}
+
 	return c
 }
 
